--- conflicted
+++ resolved
@@ -62,8 +62,6 @@
         self.conn = conn
 
     def compute(self) -> DataFrame:
-<<<<<<< HEAD
-=======
         """
         Compute and return a DataFrame with the number of courses taught by each instructor.
 
@@ -91,7 +89,6 @@
         [Returns a DataFrame with the number of courses taught by each instructor]
         """  # noqa: E501
 
->>>>>>> 604b038e
         df: DataFrame = CourseSchedule(conn=self.conn).compute()
 
         data: Series[int] = df["INSTRUCTOR"].value_counts(
